--- conflicted
+++ resolved
@@ -203,13 +203,8 @@
             .db(&db_name)
             .map_err(default_server_error_handler)?;
 
-<<<<<<< HEAD
-        let partition_addrs = db.partition_addrs().map_err(default_db_error_handler)?;
-        let partitions = partition_addrs
-=======
         let partitions = db
             .partition_addrs()
->>>>>>> b036db29
             .into_iter()
             .map(|addr| Partition {
                 table_name: addr.table_name.to_string(),
@@ -235,19 +230,10 @@
             .map_err(default_server_error_handler)?;
 
         // TODO: get more actual partition details
-<<<<<<< HEAD
-        let partition_addrs = db.partition_addrs().map_err(default_db_error_handler)?;
-
-        let partition = partition_addrs
-            .iter()
-            .find(|addr| addr.partition_key.as_ref() == &partition_key)
-=======
-
         let partition = db
             .partition_addrs()
             .iter()
             .find(|addr| addr.partition_key.as_ref() == partition_key)
->>>>>>> b036db29
             .map(|addr| Partition {
                 table_name: addr.table_name.to_string(),
                 key: addr.partition_key.to_string(),
