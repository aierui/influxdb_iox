--- conflicted
+++ resolved
@@ -157,16 +157,12 @@
             }
         }
 
-<<<<<<< HEAD
-        level_0.sort_by_key(|pf| pf.created_at());
-=======
         // No L0 and L1, nothing to compact
         if level_0.is_empty() && level_1.is_empty() {
             return Ok(None);
         }
 
-        level_0.sort_by_key(|pf| pf.max_sequence_number());
->>>>>>> 62c0f3db
+        level_0.sort_by_key(|pf| pf.created_at());
         level_1.sort_by_key(|pf| pf.min_time());
 
         Ok(Some(Self {
@@ -185,10 +181,7 @@
     use backoff::BackoffConfig;
     use data_types::ColumnType;
     use iox_tests::util::{TestCatalog, TestParquetFileBuilder, TestPartition};
-<<<<<<< HEAD
     use iox_time::{SystemProvider, TimeProvider};
-=======
-    use iox_time::SystemProvider;
     use parquet_file::storage::{ParquetStorage, StorageId};
 
     const DEFAULT_HOT_COMPACTION_HOURS_THRESHOLD_1: u64 = 4;
@@ -197,7 +190,6 @@
     const DEFAULT_MAX_PARALLEL_PARTITIONS: u64 = 20;
     const DEFAULT_MINUTES_WITHOUT_NEW_WRITES: u64 = 8 * 60;
     const DEFAULT_MIN_ROWS_ALLOCATED: u64 = 100;
->>>>>>> 62c0f3db
 
     const ARBITRARY_LINE_PROTOCOL: &str = r#"
         table,tag1=WA field_int=1000i 8000
