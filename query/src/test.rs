//! This module provides a reference implementation of
//! [`QueryDatabase`] for use in testing.
//!
//! AKA it is a Mock

use crate::exec::{ExecutionContextProvider, Executor, ExecutorType, IOxExecutionContext};
use crate::QueryCompletedToken;
use crate::{
    exec::stringset::{StringSet, StringSetRef},
    Predicate, PredicateMatch, QueryChunk, QueryChunkMeta, QueryDatabase,
};
use arrow::{
    array::{ArrayRef, DictionaryArray, Int64Array, StringArray, TimestampNanosecondArray},
    datatypes::{DataType, Int32Type, TimeUnit},
    record_batch::RecordBatch,
};
use data_types::chunk_metadata::{ChunkAddr, ChunkId, ChunkOrder};
use data_types::partition_metadata::PartitionAddr;
use data_types::{
    chunk_metadata::ChunkSummary,
    delete_predicate::DeletePredicate,
    partition_metadata::{ColumnSummary, InfluxDbType, StatValues, Statistics, TableSummary},
};
use datafusion::physical_plan::{common::SizedRecordBatchStream, SendableRecordBatchStream};
use futures::StreamExt;
use observability_deps::tracing::debug;
use parking_lot::Mutex;
use schema::selection::Selection;
use schema::{
    builder::SchemaBuilder, merge::SchemaMerger, sort::SortKey, InfluxColumnType, Schema,
};
use snafu::Snafu;
use std::num::NonZeroU64;
use std::{collections::BTreeMap, fmt, sync::Arc};
use trace::ctx::SpanContext;

#[derive(Debug)]
pub struct TestDatabase {
    executor: Arc<Executor>,
    /// Partitions which have been saved to this test database
    /// Key is partition name
    /// Value is map of chunk_id to chunk
    partitions: Mutex<BTreeMap<String, BTreeMap<ChunkId, Arc<TestChunk>>>>,

    /// `column_names` to return upon next request
    column_names: Arc<Mutex<Option<StringSetRef>>>,
}

#[derive(Snafu, Debug)]
pub enum TestError {
    #[snafu(display("Test database error: {}", message))]
    General { message: String },

    #[snafu(display("Test error writing to database: {}", source))]
    DatabaseWrite {
        source: Box<dyn std::error::Error + Send + Sync + 'static>,
    },
}

pub type Result<T, E = TestError> = std::result::Result<T, E>;

impl TestDatabase {
    pub fn new(executor: Arc<Executor>) -> Self {
        Self {
            executor,
            partitions: Default::default(),
            column_names: Default::default(),
        }
    }

    /// Add a test chunk to the database
    pub fn add_chunk(&self, partition_key: &str, chunk: Arc<TestChunk>) -> &Self {
        let mut partitions = self.partitions.lock();
        let chunks = partitions
            .entry(partition_key.to_string())
            .or_insert_with(BTreeMap::new);
        chunks.insert(chunk.id(), chunk);
        self
    }

    /// Get the specified chunk
    pub fn get_chunk(&self, partition_key: &str, id: ChunkId) -> Option<Arc<TestChunk>> {
        self.partitions
            .lock()
            .get(partition_key)
            .and_then(|p| p.get(&id).cloned())
    }

    /// Set the list of column names that will be returned on a call to
    /// column_names
    pub fn set_column_names(&self, column_names: Vec<String>) {
        let column_names = column_names.into_iter().collect::<StringSet>();
        let column_names = Arc::new(column_names);

        *Arc::clone(&self.column_names).lock() = Some(column_names)
    }
}

impl QueryDatabase for TestDatabase {
    type Chunk = TestChunk;

    /// Return the partition keys for data in this DB
<<<<<<< HEAD
    fn partition_addrs(&self) -> Result<Vec<PartitionAddr>, Self::Error> {
        let partitions = self.partitions.lock();
        let addrs = partitions
=======
    fn partition_addrs(&self) -> Vec<PartitionAddr> {
        let partitions = self.partitions.lock();
        partitions
>>>>>>> b036db29
            .values()
            .filter_map(|chunks| {
                // each partition has some number of chunks which
                // should all have the same partition address, so just
                // take the first one, if any
                chunks
                    .values()
                    .next()
                    .map(|chunk| chunk.addr().into_partition())
            })
<<<<<<< HEAD
            .collect();

        Ok(addrs)
=======
            .collect()
>>>>>>> b036db29
    }

    fn chunks(&self, _predicate: &Predicate) -> Vec<Arc<Self::Chunk>> {
        let partitions = self.partitions.lock();
        partitions
            .values()
            .flat_map(|x| x.values())
            .cloned()
            .collect()
    }

    fn chunk_summaries(&self) -> Vec<ChunkSummary> {
        unimplemented!("summaries not implemented TestDatabase")
    }

    fn table_schema(&self, table_name: &str) -> Option<Arc<Schema>> {
        let mut merger = SchemaMerger::new();
        let mut found_one = false;

        let partitions = self.partitions.lock();
        for partition in partitions.values() {
            for chunk in partition.values() {
                if chunk.table_name() == table_name {
                    merger = merger.merge(&chunk.schema()).expect("consistent schemas");
                    found_one = true;
                }
            }
        }

        found_one.then(|| Arc::new(merger.build()))
    }

    fn record_query(
        &self,
        _query_type: impl Into<String>,
        _query_text: impl Into<String>,
    ) -> QueryCompletedToken<'_> {
        QueryCompletedToken::new(|| {})
    }
}

impl ExecutionContextProvider for TestDatabase {
    fn new_query_context(self: &Arc<Self>, span_ctx: Option<SpanContext>) -> IOxExecutionContext {
        // Note: unlike Db this does not register a catalog provider
        self.executor
            .new_execution_config(ExecutorType::Query)
            .with_span_context(span_ctx)
            .build()
    }
}

#[derive(Debug)]
pub struct TestChunk {
    /// Table name
    table_name: String,

    /// Schema of the table
    schema: Arc<Schema>,

    /// Return value for summary()
    table_summary: TableSummary,

    id: ChunkId,

    /// Set the flag if this chunk might contain duplicates
    may_contain_pk_duplicates: bool,

    /// A copy of the captured predicates passed
    predicates: Mutex<Vec<Predicate>>,

    /// RecordBatches that are returned on each request
    table_data: Vec<Arc<RecordBatch>>,

    /// A saved error that is returned instead of actual results
    saved_error: Option<String>,

    /// Return value for apply_predicate, if desired
    predicate_match: Option<PredicateMatch>,

    /// Copy of delete predicates passed
    delete_predicates: Vec<Arc<DeletePredicate>>,

    /// Order of this chunk relative to other overlapping chunks.
    order: ChunkOrder,
}

/// Implements a method for adding a column with default stats
macro_rules! impl_with_column {
    ($NAME:ident, $DATA_TYPE:ident) => {
        pub fn $NAME(self, column_name: impl Into<String>) -> Self {
            let column_name = column_name.into();

            let new_column_schema = SchemaBuilder::new()
                .field(&column_name, DataType::$DATA_TYPE)
                .build()
                .unwrap();
            self.add_schema_to_table(new_column_schema, true, None)
        }
    };
}

/// Implements a method for adding a column without any stats
macro_rules! impl_with_column_no_stats {
    ($NAME:ident, $DATA_TYPE:ident) => {
        pub fn $NAME(self, column_name: impl Into<String>) -> Self {
            let column_name = column_name.into();

            let new_column_schema = SchemaBuilder::new()
                .field(&column_name, DataType::$DATA_TYPE)
                .build()
                .unwrap();

            self.add_schema_to_table(new_column_schema, false, None)
        }
    };
}

/// Implements a method for adding a column with stats that have the specified min and max
macro_rules! impl_with_column_with_stats {
    ($NAME:ident, $DATA_TYPE:ident, $RUST_TYPE:ty, $STAT_TYPE:ident) => {
        pub fn $NAME(
            self,
            column_name: impl Into<String>,
            min: Option<$RUST_TYPE>,
            max: Option<$RUST_TYPE>,
        ) -> Self {
            let column_name = column_name.into();

            let new_column_schema = SchemaBuilder::new()
                .field(&column_name, DataType::$DATA_TYPE)
                .build()
                .unwrap();

            let stats = Statistics::$STAT_TYPE(StatValues {
                min,
                max,
                ..Default::default()
            });

            self.add_schema_to_table(new_column_schema, true, Some(stats))
        }
    };
}

impl TestChunk {
    pub fn new(table_name: impl Into<String>) -> Self {
        let table_name = table_name.into();
        Self {
            table_name: table_name.clone(),
            schema: Arc::new(SchemaBuilder::new().build().unwrap()),
            table_summary: TableSummary::new(table_name),
            id: ChunkId::new_test(0),
            may_contain_pk_duplicates: Default::default(),
            predicates: Default::default(),
            table_data: Default::default(),
            saved_error: Default::default(),
            predicate_match: Default::default(),
            delete_predicates: Default::default(),
            order: ChunkOrder::MIN,
        }
    }

    pub fn with_id(mut self, id: u128) -> Self {
        self.id = ChunkId::new_test(id);
        self
    }

    /// specify that any call should result in an error with the message
    /// specified
    pub fn with_error(mut self, error_message: impl Into<String>) -> Self {
        self.saved_error = Some(error_message.into());
        self
    }

    /// specify that any call to apply_predicate should return this value
    pub fn with_predicate_match(mut self, predicate_match: PredicateMatch) -> Self {
        self.predicate_match = Some(predicate_match);
        self
    }

    /// Checks the saved error, and returns it if any, otherwise returns OK
    fn check_error(&self) -> Result<()> {
        if let Some(message) = self.saved_error.as_ref() {
            GeneralSnafu { message }.fail()
        } else {
            Ok(())
        }
    }

    /// Set the `may_contain_pk_duplicates` flag
    pub fn with_may_contain_pk_duplicates(mut self, v: bool) -> Self {
        self.may_contain_pk_duplicates = v;
        self
    }

    /// Register a tag column with the test chunk with default stats
    pub fn with_tag_column(self, column_name: impl Into<String>) -> Self {
        let column_name = column_name.into();

        // make a new schema with the specified column and
        // merge it in to any existing schema
        let new_column_schema = SchemaBuilder::new().tag(&column_name).build().unwrap();

        self.add_schema_to_table(new_column_schema, true, None)
    }

    /// Register a tag column with stats with the test chunk
    pub fn with_tag_column_with_stats(
        self,
        column_name: impl Into<String>,
        min: Option<&str>,
        max: Option<&str>,
    ) -> Self {
        self.with_tag_column_with_full_stats(column_name, min, max, 0, None)
    }

    /// Register a tag column with stats with the test chunk
    pub fn with_tag_column_with_full_stats(
        self,
        column_name: impl Into<String>,
        min: Option<&str>,
        max: Option<&str>,
        count: u64,
        distinct_count: Option<NonZeroU64>,
    ) -> Self {
        let column_name = column_name.into();
        let null_count = 0;

        // make a new schema with the specified column and
        // merge it in to any existing schema
        let new_column_schema = SchemaBuilder::new().tag(&column_name).build().unwrap();

        // Construct stats
        let stats = Statistics::String(StatValues {
            min: min.map(ToString::to_string),
            max: max.map(ToString::to_string),
            total_count: count,
            null_count,
            distinct_count,
        });

        self.add_schema_to_table(new_column_schema, true, Some(stats))
    }

    /// Register a timestamp column with the test chunk with default stats
    pub fn with_time_column(self) -> Self {
        // make a new schema with the specified column and
        // merge it in to any existing schema
        let new_column_schema = SchemaBuilder::new().timestamp().build().unwrap();

        self.add_schema_to_table(new_column_schema, true, None)
    }

    /// Register a timestamp column with the test chunk
    pub fn with_time_column_with_stats(self, min: Option<i64>, max: Option<i64>) -> Self {
        self.with_time_column_with_full_stats(min, max, 0, None)
    }

    /// Register a timestamp column with full stats with the test chunk
    pub fn with_time_column_with_full_stats(
        self,
        min: Option<i64>,
        max: Option<i64>,
        count: u64,
        distinct_count: Option<NonZeroU64>,
    ) -> Self {
        // make a new schema with the specified column and
        // merge it in to any existing schema
        let new_column_schema = SchemaBuilder::new().timestamp().build().unwrap();
        let null_count = 0;

        // Construct stats
        let stats = Statistics::I64(StatValues {
            min,
            max,
            total_count: count,
            null_count,
            distinct_count,
        });

        self.add_schema_to_table(new_column_schema, true, Some(stats))
    }

    impl_with_column!(with_i64_field_column, Int64);
    impl_with_column_no_stats!(with_i64_field_column_no_stats, Int64);
    impl_with_column_with_stats!(with_i64_field_column_with_stats, Int64, i64, I64);

    impl_with_column!(with_u64_column, UInt64);
    impl_with_column_no_stats!(with_u64_field_column_no_stats, UInt64);
    impl_with_column_with_stats!(with_u64_field_column_with_stats, UInt64, u64, U64);

    impl_with_column!(with_f64_field_column, Float64);
    impl_with_column_no_stats!(with_f64_field_column_no_stats, Float64);
    impl_with_column_with_stats!(with_f64_field_column_with_stats, Float64, f64, F64);

    impl_with_column!(with_bool_field_column, Boolean);
    impl_with_column_no_stats!(with_bool_field_column_no_stats, Boolean);
    impl_with_column_with_stats!(with_bool_field_column_with_stats, Boolean, bool, Bool);

    /// Register a string field column with the test chunk
    pub fn with_string_field_column_with_stats(
        self,
        column_name: impl Into<String>,
        min: Option<&str>,
        max: Option<&str>,
    ) -> Self {
        let column_name = column_name.into();

        // make a new schema with the specified column and
        // merge it in to any existing schema
        let new_column_schema = SchemaBuilder::new()
            .field(&column_name, DataType::Utf8)
            .build()
            .unwrap();

        // Construct stats
        let stats = Statistics::String(StatValues {
            min: min.map(ToString::to_string),
            max: max.map(ToString::to_string),
            ..Default::default()
        });

        self.add_schema_to_table(new_column_schema, true, Some(stats))
    }

    /// Adds the specified schema and optionally a column summary containing optional stats.
    /// If `add_column_summary` is false, `stats` is ignored. If `add_column_summary` is true but
    /// `stats` is `None`, default stats will be added to the column summary.
    fn add_schema_to_table(
        mut self,
        new_column_schema: Schema,
        add_column_summary: bool,
        stats: Option<Statistics>,
    ) -> Self {
        // assume the new schema has exactly a single table
        assert_eq!(new_column_schema.len(), 1);
        let (col_type, new_field) = new_column_schema.field(0);

        let mut merger = SchemaMerger::new();
        merger = merger.merge(&new_column_schema).unwrap();
        merger = merger
            .merge(self.schema.as_ref())
            .expect("merging was successful");
        self.schema = Arc::new(merger.build());

        if add_column_summary {
            let influxdb_type = col_type.map(|t| match t {
                InfluxColumnType::IOx(_) => todo!(),
                InfluxColumnType::Tag => InfluxDbType::Tag,
                InfluxColumnType::Field(_) => InfluxDbType::Field,
                InfluxColumnType::Timestamp => InfluxDbType::Timestamp,
            });

            let stats = stats.unwrap_or_else(|| match new_field.data_type() {
                DataType::Boolean => Statistics::Bool(StatValues::default()),
                DataType::Int64 => Statistics::I64(StatValues::default()),
                DataType::UInt64 => Statistics::U64(StatValues::default()),
                DataType::Utf8 => Statistics::String(StatValues::default()),
                DataType::Dictionary(_, value_type) => {
                    assert!(matches!(**value_type, DataType::Utf8));
                    Statistics::String(StatValues::default())
                }
                DataType::Float64 => Statistics::F64(StatValues::default()),
                DataType::Timestamp(_, _) => Statistics::I64(StatValues::default()),
                _ => panic!("Unsupported type in TestChunk: {:?}", new_field.data_type()),
            });

            let column_summary = ColumnSummary {
                name: new_field.name().clone(),
                influxdb_type,
                stats,
            };

            self.table_summary.columns.push(column_summary);
        }

        self
    }

    /// Get a copy of any predicate passed to the function
    pub fn predicates(&self) -> Vec<Predicate> {
        self.predicates.lock().clone()
    }

    /// Prepares this chunk to return a specific record batch with one
    /// row of non null data.
    pub fn with_one_row_of_data(mut self) -> Self {
        // create arrays
        let columns = self
            .schema
            .iter()
            .map(|(_influxdb_column_type, field)| match field.data_type() {
                DataType::Int64 => Arc::new(Int64Array::from(vec![1000])) as ArrayRef,
                DataType::Utf8 => Arc::new(StringArray::from(vec!["MA"])) as ArrayRef,
                DataType::Timestamp(TimeUnit::Nanosecond, _) => {
                    Arc::new(TimestampNanosecondArray::from_vec(vec![1000], None)) as ArrayRef
                }
                DataType::Dictionary(key, value)
                    if key.as_ref() == &DataType::Int32 && value.as_ref() == &DataType::Utf8 =>
                {
                    let dict: DictionaryArray<Int32Type> = vec!["MA"].into_iter().collect();
                    Arc::new(dict) as ArrayRef
                }
                _ => unimplemented!(
                    "Unimplemented data type for test database: {:?}",
                    field.data_type()
                ),
            })
            .collect::<Vec<_>>();

        let batch =
            RecordBatch::try_new(self.schema.as_ref().into(), columns).expect("made record batch");
        println!("TestChunk batch data: {:#?}", batch);

        self.table_data.push(Arc::new(batch));
        self
    }

    /// Prepares this chunk to return a specific record batch with three
    /// rows of non null data that look like, no duplicates within
    ///   "+------+------+-----------+-------------------------------+",
    ///   "| tag1 | tag2 | field_int | time                          |",
    ///   "+------+------+-----------+-------------------------------+",
    ///   "| WA   | SC   | 1000      | 1970-01-01 00:00:00.000008    |",
    ///   "| VT   | NC   | 10        | 1970-01-01 00:00:00.000010    |",
    ///   "| UT   | RI   | 70        | 1970-01-01 00:00:00.000020    |",
    ///   "+------+------+-----------+-------------------------------+",
    /// Stats(min, max) : tag1(UT, WA), tag2(RI, SC), time(8000, 20000)
    pub fn with_three_rows_of_data(mut self) -> Self {
        // create arrays
        let columns = self
            .schema
            .iter()
            .map(|(_influxdb_column_type, field)| match field.data_type() {
                DataType::Int64 => Arc::new(Int64Array::from(vec![1000, 10, 70])) as ArrayRef,
                DataType::Utf8 => match field.name().as_str() {
                    "tag1" => Arc::new(StringArray::from(vec!["WA", "VT", "UT"])) as ArrayRef,
                    "tag2" => Arc::new(StringArray::from(vec!["SC", "NC", "RI"])) as ArrayRef,
                    _ => Arc::new(StringArray::from(vec!["TX", "PR", "OR"])) as ArrayRef,
                },
                DataType::Timestamp(TimeUnit::Nanosecond, _) => Arc::new(
                    TimestampNanosecondArray::from_vec(vec![8000, 10000, 20000], None),
                ) as ArrayRef,
                DataType::Dictionary(key, value)
                    if key.as_ref() == &DataType::Int32 && value.as_ref() == &DataType::Utf8 =>
                {
                    match field.name().as_str() {
                        "tag1" => Arc::new(
                            vec!["WA", "VT", "UT"]
                                .into_iter()
                                .collect::<DictionaryArray<Int32Type>>(),
                        ) as ArrayRef,
                        "tag2" => Arc::new(
                            vec!["SC", "NC", "RI"]
                                .into_iter()
                                .collect::<DictionaryArray<Int32Type>>(),
                        ) as ArrayRef,
                        _ => Arc::new(
                            vec!["TX", "PR", "OR"]
                                .into_iter()
                                .collect::<DictionaryArray<Int32Type>>(),
                        ) as ArrayRef,
                    }
                }
                _ => unimplemented!(
                    "Unimplemented data type for test database: {:?}",
                    field.data_type()
                ),
            })
            .collect::<Vec<_>>();

        let batch =
            RecordBatch::try_new(self.schema.as_ref().into(), columns).expect("made record batch");

        self.table_data.push(Arc::new(batch));
        self
    }

    /// Prepares this chunk to return a specific record batch with four
    /// rows of non null data that look like, duplicates within
    ///   "+------+------+-----------+-------------------------------+",
    ///   "| tag1 | tag2 | field_int | time                          |",
    ///   "+------+------+-----------+-------------------------------+",
    ///   "| WA   | SC   | 1000      | 1970-01-01 00:00:00.000028    |",
    ///   "| VT   | NC   | 10        | 1970-01-01 00:00:00.000210    |", (1)
    ///   "| UT   | RI   | 70        | 1970-01-01 00:00:00.000220    |",
    ///   "| VT   | NC   | 50        | 1970-01-01 00:00:00.000210    |", // duplicate of (1)
    ///   "+------+------+-----------+-------------------------------+",
    /// Stats(min, max) : tag1(UT, WA), tag2(RI, SC), time(28000, 220000)
    pub fn with_four_rows_of_data(mut self) -> Self {
        // create arrays
        let columns = self
            .schema
            .iter()
            .map(|(_influxdb_column_type, field)| match field.data_type() {
                DataType::Int64 => Arc::new(Int64Array::from(vec![1000, 10, 70, 50])) as ArrayRef,
                DataType::Utf8 => match field.name().as_str() {
                    "tag1" => Arc::new(StringArray::from(vec!["WA", "VT", "UT", "VT"])) as ArrayRef,
                    "tag2" => Arc::new(StringArray::from(vec!["SC", "NC", "RI", "NC"])) as ArrayRef,
                    _ => Arc::new(StringArray::from(vec!["TX", "PR", "OR", "AL"])) as ArrayRef,
                },
                DataType::Timestamp(TimeUnit::Nanosecond, _) => Arc::new(
                    TimestampNanosecondArray::from_vec(vec![28000, 210000, 220000, 210000], None),
                ) as ArrayRef,
                DataType::Dictionary(key, value)
                    if key.as_ref() == &DataType::Int32 && value.as_ref() == &DataType::Utf8 =>
                {
                    match field.name().as_str() {
                        "tag1" => Arc::new(
                            vec!["WA", "VT", "UT", "VT"]
                                .into_iter()
                                .collect::<DictionaryArray<Int32Type>>(),
                        ) as ArrayRef,
                        "tag2" => Arc::new(
                            vec!["SC", "NC", "RI", "NC"]
                                .into_iter()
                                .collect::<DictionaryArray<Int32Type>>(),
                        ) as ArrayRef,
                        _ => Arc::new(
                            vec!["TX", "PR", "OR", "AL"]
                                .into_iter()
                                .collect::<DictionaryArray<Int32Type>>(),
                        ) as ArrayRef,
                    }
                }
                _ => unimplemented!(
                    "Unimplemented data type for test database: {:?}",
                    field.data_type()
                ),
            })
            .collect::<Vec<_>>();

        let batch =
            RecordBatch::try_new(self.schema.as_ref().into(), columns).expect("made record batch");

        self.table_data.push(Arc::new(batch));
        self
    }

    /// Prepares this chunk to return a specific record batch with five
    /// rows of non null data that look like, no duplicates within
    ///   "+------+------+-----------+-------------------------------+",
    ///   "| tag1 | tag2 | field_int | time                          |",
    ///   "+------+------+-----------+-------------------------------+",
    ///   "| MT   | CT   | 1000      | 1970-01-01 00:00:00.000001    |",
    ///   "| MT   | AL   | 10        | 1970-01-01 00:00:00.000007    |",
    ///   "| CT   | CT   | 70        | 1970-01-01 00:00:00.000000100 |",
    ///   "| AL   | MA   | 100       | 1970-01-01 00:00:00.000000050 |",
    ///   "| MT   | AL   | 5         | 1970-01-01 00:00:00.000005    |",
    ///   "+------+------+-----------+-------------------------------+",
    /// Stats(min, max) : tag1(AL, MT), tag2(AL, MA), time(5, 7000)
    pub fn with_five_rows_of_data(mut self) -> Self {
        // create arrays
        let columns = self
            .schema
            .iter()
            .map(|(_influxdb_column_type, field)| match field.data_type() {
                DataType::Int64 => {
                    Arc::new(Int64Array::from(vec![1000, 10, 70, 100, 5])) as ArrayRef
                }
                DataType::Utf8 => {
                    match field.name().as_str() {
                        "tag1" => Arc::new(StringArray::from(vec!["MT", "MT", "CT", "AL", "MT"]))
                            as ArrayRef,
                        "tag2" => Arc::new(StringArray::from(vec!["CT", "AL", "CT", "MA", "AL"]))
                            as ArrayRef,
                        _ => Arc::new(StringArray::from(vec!["CT", "MT", "AL", "AL", "MT"]))
                            as ArrayRef,
                    }
                }
                DataType::Timestamp(TimeUnit::Nanosecond, _) => Arc::new(
                    TimestampNanosecondArray::from_vec(vec![1000, 7000, 100, 50, 5000], None),
                ) as ArrayRef,
                DataType::Dictionary(key, value)
                    if key.as_ref() == &DataType::Int32 && value.as_ref() == &DataType::Utf8 =>
                {
                    match field.name().as_str() {
                        "tag1" => Arc::new(
                            vec!["MT", "MT", "CT", "AL", "MT"]
                                .into_iter()
                                .collect::<DictionaryArray<Int32Type>>(),
                        ) as ArrayRef,
                        "tag2" => Arc::new(
                            vec!["CT", "AL", "CT", "MA", "AL"]
                                .into_iter()
                                .collect::<DictionaryArray<Int32Type>>(),
                        ) as ArrayRef,
                        _ => Arc::new(
                            vec!["CT", "MT", "AL", "AL", "MT"]
                                .into_iter()
                                .collect::<DictionaryArray<Int32Type>>(),
                        ) as ArrayRef,
                    }
                }
                _ => unimplemented!(
                    "Unimplemented data type for test database: {:?}",
                    field.data_type()
                ),
            })
            .collect::<Vec<_>>();

        let batch =
            RecordBatch::try_new(self.schema.as_ref().into(), columns).expect("made record batch");

        self.table_data.push(Arc::new(batch));
        self
    }

    /// Prepares this chunk to return a specific record batch with ten
    /// rows of non null data that look like, duplicates within
    ///   "+------+------+-----------+-------------------------------+",
    ///   "| tag1 | tag2 | field_int | time                          |",
    ///   "+------+------+-----------+-------------------------------+",
    ///   "| MT   | CT   | 1000      | 1970-01-01 00:00:00.000001    |",
    ///   "| MT   | AL   | 10        | 1970-01-01 00:00:00.000007    |", (1)
    ///   "| CT   | CT   | 70        | 1970-01-01 00:00:00.000000100 |",
    ///   "| AL   | MA   | 100       | 1970-01-01 00:00:00.000000050 |", (2)
    ///   "| MT   | AL   | 5         | 1970-01-01 00:00:00.000005    |", (3)
    ///   "| MT   | CT   | 1000      | 1970-01-01 00:00:00.000002    |",
    ///   "| MT   | AL   | 20        | 1970-01-01 00:00:00.000007    |",  // Duplicate with (1)
    ///   "| CT   | CT   | 70        | 1970-01-01 00:00:00.000000500 |",
    ///   "| AL   | MA   | 10        | 1970-01-01 00:00:00.000000050 |",  // Duplicate with (2)
    ///   "| MT   | AL   | 30        | 1970-01-01 00:00:00.000005    |",  // Duplicate with (3)
    ///   "+------+------+-----------+-------------------------------+",
    /// Stats(min, max) : tag1(AL, MT), tag2(AL, MA), time(5, 7000)
    pub fn with_ten_rows_of_data_some_duplicates(mut self) -> Self {
        // create arrays
        let columns = self
            .schema
            .iter()
            .map(|(_influxdb_column_type, field)| match field.data_type() {
                DataType::Int64 => Arc::new(Int64Array::from(vec![
                    1000, 10, 70, 100, 5, 1000, 20, 70, 10, 30,
                ])) as ArrayRef,
                DataType::Utf8 => match field.name().as_str() {
                    "tag1" => Arc::new(StringArray::from(vec![
                        "MT", "MT", "CT", "AL", "MT", "MT", "MT", "CT", "AL", "MT",
                    ])) as ArrayRef,
                    "tag2" => Arc::new(StringArray::from(vec![
                        "CT", "AL", "CT", "MA", "AL", "CT", "AL", "CT", "MA", "AL",
                    ])) as ArrayRef,
                    _ => Arc::new(StringArray::from(vec![
                        "CT", "MT", "AL", "AL", "MT", "CT", "MT", "AL", "AL", "MT",
                    ])) as ArrayRef,
                },
                DataType::Timestamp(TimeUnit::Nanosecond, _) => {
                    Arc::new(TimestampNanosecondArray::from_vec(
                        vec![1000, 7000, 100, 50, 5, 2000, 7000, 500, 50, 5],
                        None,
                    )) as ArrayRef
                }
                DataType::Dictionary(key, value)
                    if key.as_ref() == &DataType::Int32 && value.as_ref() == &DataType::Utf8 =>
                {
                    match field.name().as_str() {
                        "tag1" => Arc::new(
                            vec!["MT", "MT", "CT", "AL", "MT", "MT", "MT", "CT", "AL", "MT"]
                                .into_iter()
                                .collect::<DictionaryArray<Int32Type>>(),
                        ) as ArrayRef,
                        "tag2" => Arc::new(
                            vec!["CT", "AL", "CT", "MA", "AL", "CT", "AL", "CT", "MA", "AL"]
                                .into_iter()
                                .collect::<DictionaryArray<Int32Type>>(),
                        ) as ArrayRef,
                        _ => Arc::new(
                            vec!["CT", "MT", "AL", "AL", "MT", "CT", "MT", "AL", "AL", "MT"]
                                .into_iter()
                                .collect::<DictionaryArray<Int32Type>>(),
                        ) as ArrayRef,
                    }
                }
                _ => unimplemented!(
                    "Unimplemented data type for test database: {:?}",
                    field.data_type()
                ),
            })
            .collect::<Vec<_>>();

        let batch =
            RecordBatch::try_new(self.schema.as_ref().into(), columns).expect("made record batch");

        self.table_data.push(Arc::new(batch));
        self
    }

    /// Set the sort key for this chunk
    pub fn with_sort_key(mut self, sort_key: &SortKey<'_>) -> Self {
        let mut merger = SchemaMerger::new();
        merger = merger
            .merge(self.schema.as_ref())
            .expect("merging was successful");
        self.schema = Arc::new(merger.build_with_sort_key(sort_key));
        self
    }

    /// Returns all columns of the table
    pub fn all_column_names(&self) -> StringSet {
        self.schema
            .iter()
            .map(|(_, field)| field.name().to_string())
            .collect()
    }

    /// Returns just the specified columns
    pub fn specific_column_names_selection(&self, columns: &[&str]) -> StringSet {
        self.schema
            .iter()
            .map(|(_, field)| field.name().to_string())
            .filter(|col| columns.contains(&col.as_str()))
            .collect()
    }
}

impl fmt::Display for TestChunk {
    fn fmt(&self, f: &mut fmt::Formatter<'_>) -> fmt::Result {
        write!(f, "{}", self.table_name())
    }
}

impl QueryChunk for TestChunk {
    type Error = TestError;

    fn id(&self) -> ChunkId {
        self.id
    }

    fn addr(&self) -> ChunkAddr {
        ChunkAddr {
            db_name: Arc::from("TestChunkDb"),
            table_name: Arc::from(self.table_name.as_str()),
            partition_key: Arc::from("TestChunkPartitionKey"),
            chunk_id: self.id,
        }
    }

    fn table_name(&self) -> &str {
        &self.table_name
    }

    fn may_contain_pk_duplicates(&self) -> bool {
        self.may_contain_pk_duplicates
    }

    fn read_filter(
        &self,
        predicate: &Predicate,
        _selection: Selection<'_>,
    ) -> Result<SendableRecordBatchStream, Self::Error> {
        self.check_error()?;

        // save the predicate
        self.predicates.lock().push(predicate.clone());

        let batches = self.table_data.clone();
        let stream = SizedRecordBatchStream::new(batches[0].schema(), batches);
        Ok(Box::pin(stream))
    }

    /// Returns true if data of this chunk is sorted
    fn is_sorted_on_pk(&self) -> bool {
        false
    }

    /// Returns the sort key of the chunk if any
    fn sort_key(&self) -> Option<SortKey<'_>> {
        None
    }

    fn chunk_type(&self) -> &str {
        "Test Chunk"
    }

    fn apply_predicate_to_metadata(&self, predicate: &Predicate) -> Result<PredicateMatch> {
        self.check_error()?;

        // save the predicate
        self.predicates.lock().push(predicate.clone());

        // check if there is a saved result to return
        if let Some(&predicate_match) = self.predicate_match.as_ref() {
            return Ok(predicate_match);
        }

        // otherwise fall back to basic filtering based on table name predicate.
        let predicate_match = if !predicate.should_include_table(&self.table_name) {
            PredicateMatch::Zero
        } else {
            PredicateMatch::Unknown
        };

        Ok(predicate_match)
    }

    fn column_values(
        &self,
        _column_name: &str,
        _predicate: &Predicate,
    ) -> Result<Option<StringSet>, Self::Error> {
        // Model not being able to get column values from metadata
        Ok(None)
    }

    fn column_names(
        &self,
        predicate: &Predicate,
        selection: Selection<'_>,
    ) -> Result<Option<StringSet>, Self::Error> {
        self.check_error()?;

        // save the predicate
        self.predicates.lock().push(predicate.clone());

        // only return columns specified in selection
        let column_names = match selection {
            Selection::All => self.all_column_names(),
            Selection::Some(cols) => self.specific_column_names_selection(cols),
        };

        Ok(Some(column_names))
    }

    fn order(&self) -> ChunkOrder {
        self.order
    }
}

impl QueryChunkMeta for TestChunk {
    fn summary(&self) -> &TableSummary {
        &self.table_summary
    }

    fn schema(&self) -> Arc<Schema> {
        Arc::clone(&self.schema)
    }

    // return a reference to delete predicates of the chunk
    fn delete_predicates(&self) -> &[Arc<DeletePredicate>] {
        let pred = &self.delete_predicates;
        debug!(?pred, "Delete predicate in Test Chunk");

        pred
    }
}

/// Return the raw data from the list of chunks
pub async fn raw_data(chunks: &[Arc<TestChunk>]) -> Vec<RecordBatch> {
    let mut batches = vec![];
    for c in chunks {
        let pred = Predicate::default();
        let selection = Selection::All;
        let mut stream = c
            .read_filter(&pred, selection)
            .expect("Error in read_filter");
        while let Some(b) = stream.next().await {
            let b = b.expect("Error in stream");
            batches.push(b)
        }
    }
    batches
}<|MERGE_RESOLUTION|>--- conflicted
+++ resolved
@@ -100,15 +100,9 @@
     type Chunk = TestChunk;
 
     /// Return the partition keys for data in this DB
-<<<<<<< HEAD
-    fn partition_addrs(&self) -> Result<Vec<PartitionAddr>, Self::Error> {
-        let partitions = self.partitions.lock();
-        let addrs = partitions
-=======
     fn partition_addrs(&self) -> Vec<PartitionAddr> {
         let partitions = self.partitions.lock();
         partitions
->>>>>>> b036db29
             .values()
             .filter_map(|chunks| {
                 // each partition has some number of chunks which
@@ -119,13 +113,7 @@
                     .next()
                     .map(|chunk| chunk.addr().into_partition())
             })
-<<<<<<< HEAD
-            .collect();
-
-        Ok(addrs)
-=======
             .collect()
->>>>>>> b036db29
     }
 
     fn chunks(&self, _predicate: &Predicate) -> Vec<Arc<Self::Chunk>> {
