--- conflicted
+++ resolved
@@ -366,47 +366,6 @@
     async fn list(&mut self) -> Result<Vec<Column>>;
 }
 
-<<<<<<< HEAD
-/// Functions for working with shards in the catalog
-#[async_trait]
-pub trait ShardRepo: Send + Sync {
-    /// create a shard record for the topic and shard index or return the existing record
-    async fn create_or_get(
-        &mut self,
-        topic: &TopicMetadata,
-        shard_index: ShardIndex,
-    ) -> Result<Shard>;
-
-    /// get the shard record by `TopicId` and `ShardIndex`
-    async fn get_by_topic_id_and_shard_index(
-        &mut self,
-        topic_id: TopicId,
-        shard_index: ShardIndex,
-    ) -> Result<Option<Shard>>;
-
-    /// list all shards
-    async fn list(&mut self) -> Result<Vec<Shard>>;
-
-    /// list all shards for a given topic
-    async fn list_by_topic(&mut self, topic: &TopicMetadata) -> Result<Vec<Shard>>;
-
-    /// updates the `min_unpersisted_sequence_number` for a shard
-    async fn update_min_unpersisted_sequence_number(
-        &mut self,
-        shard: ShardId,
-        sequence_number: SequenceNumber,
-    ) -> Result<()>;
-
-    /// creates the transition shard for the kafkaless path
-    async fn create_transition_shard(
-        &mut self,
-        topic_name: &str,
-        shard_index: ShardIndex,
-    ) -> Result<Shard>;
-}
-
-=======
->>>>>>> 3c73598a
 /// Functions for working with IOx partitions in the catalog. Note that these are how IOx splits up
 /// data within a namespace, which is different than Kafka partitions.
 #[async_trait]
