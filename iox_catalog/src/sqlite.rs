--- conflicted
+++ resolved
@@ -1141,65 +1141,8 @@
 #[async_trait]
 impl ParquetFileRepo for SqliteTxn {
     async fn create(&mut self, parquet_file_params: ParquetFileParams) -> Result<ParquetFile> {
-<<<<<<< HEAD
         let executor = self.inner.get_mut();
         create_parquet_file(executor, parquet_file_params).await
-=======
-        let ParquetFileParams {
-            namespace_id,
-            table_id,
-            partition_id,
-            object_store_id,
-            min_time,
-            max_time,
-            file_size_bytes,
-            row_count,
-            compaction_level,
-            created_at,
-            column_set,
-            max_l0_created_at,
-        } = parquet_file_params;
-
-        let rec = sqlx::query_as::<_, ParquetFilePod>(
-            r#"
-INSERT INTO parquet_file (
-    shard_id, table_id, partition_id, object_store_id,
-    min_time, max_time, file_size_bytes,
-    row_count, compaction_level, created_at, namespace_id, column_set, max_l0_created_at )
-VALUES ( $1, $2, $3, $4, $5, $6, $7, $8, $9, $10, $11, $12, $13 )
-RETURNING
-    id, table_id, partition_id, object_store_id,
-    min_time, max_time, to_delete, file_size_bytes,
-    row_count, compaction_level, created_at, namespace_id, column_set, max_l0_created_at;
-        "#,
-        )
-        .bind(TRANSITION_SHARD_ID) // $1
-        .bind(table_id) // $2
-        .bind(partition_id) // $3
-        .bind(object_store_id) // $4
-        .bind(min_time) // $5
-        .bind(max_time) // $6
-        .bind(file_size_bytes) // $7
-        .bind(row_count) // $8
-        .bind(compaction_level) // $9
-        .bind(created_at) // $10
-        .bind(namespace_id) // $11
-        .bind(from_column_set(&column_set)) // $12
-        .bind(max_l0_created_at) // $13
-        .fetch_one(self.inner.get_mut())
-        .await
-        .map_err(|e| {
-            if is_unique_violation(&e) {
-                Error::FileExists { object_store_id }
-            } else if is_fk_violation(&e) {
-                Error::ForeignKeyViolation { source: e }
-            } else {
-                Error::SqlxError { source: e }
-            }
-        })?;
-
-        Ok(rec.into())
->>>>>>> 667da5ee
     }
 
     async fn flag_for_delete(&mut self, id: ParquetFileId) -> Result<()> {
@@ -1477,7 +1420,6 @@
         table_id,
         partition_id,
         object_store_id,
-        max_sequence_number,
         min_time,
         max_time,
         file_size_bytes,
@@ -1492,12 +1434,12 @@
         r#"
 INSERT INTO parquet_file (
     shard_id, table_id, partition_id, object_store_id,
-    max_sequence_number, min_time, max_time, file_size_bytes,
+    min_time, max_time, file_size_bytes,
     row_count, compaction_level, created_at, namespace_id, column_set, max_l0_created_at )
 VALUES ( $1, $2, $3, $4, $5, $6, $7, $8, $9, $10, $11, $12, $13, $14 )
 RETURNING
     id, table_id, partition_id, object_store_id,
-    max_sequence_number, min_time, max_time, to_delete, file_size_bytes,
+    min_time, max_time, to_delete, file_size_bytes,
     row_count, compaction_level, created_at, namespace_id, column_set, max_l0_created_at;
         "#,
     )
@@ -1505,16 +1447,15 @@
     .bind(table_id) // $2
     .bind(partition_id) // $3
     .bind(object_store_id) // $4
-    .bind(max_sequence_number) // $5
-    .bind(min_time) // $6
-    .bind(max_time) // $7
-    .bind(file_size_bytes) // $8
-    .bind(row_count) // $9
-    .bind(compaction_level) // $10
-    .bind(created_at) // $11
-    .bind(namespace_id) // $12
-    .bind(from_column_set(&column_set)) // $13
-    .bind(max_l0_created_at); // $14
+    .bind(min_time) // $5
+    .bind(max_time) // $6
+    .bind(file_size_bytes) // $7
+    .bind(row_count) // $8
+    .bind(compaction_level) // $9
+    .bind(created_at) // $10
+    .bind(namespace_id) // $11
+    .bind(from_column_set(&column_set)) // $12
+    .bind(max_l0_created_at); // $13
     let rec = query.fetch_one(executor).await.map_err(|e| {
         if is_unique_violation(&e) {
             Error::FileExists { object_store_id }
