//! Catalog-DSN-related configs.
use iox_catalog::sqlite::{SqliteCatalog, SqliteConnectionOptions};
use iox_catalog::{
    interface::Catalog,
    mem::MemCatalog,
    postgres::{PostgresCatalog, PostgresConnectionOptions},
};
use observability_deps::tracing::*;
use snafu::{OptionExt, ResultExt, Snafu};
use std::{sync::Arc, time::Duration};

#[derive(Debug, Snafu)]
#[allow(missing_docs)]
pub enum Error {
    #[snafu(display("A Postgres connection string in --catalog-dsn is required."))]
    ConnectionStringRequired,

    #[snafu(display("A SQLite connection string in --catalog-dsn is required."))]
    ConnectionStringSqliteRequired,

    #[snafu(display("A catalog error occurred: {}", source))]
    Catalog {
        source: iox_catalog::interface::Error,
    },
}

fn default_max_connections() -> &'static str {
    let s = PostgresConnectionOptions::DEFAULT_MAX_CONNS.to_string();
    Box::leak(Box::new(s))
}

fn default_connect_timeout() -> &'static str {
    let s =
        humantime::format_duration(PostgresConnectionOptions::DEFAULT_CONNECT_TIMEOUT).to_string();
    Box::leak(Box::new(s))
}

fn default_idle_timeout() -> &'static str {
    let s = humantime::format_duration(PostgresConnectionOptions::DEFAULT_IDLE_TIMEOUT).to_string();
    Box::leak(Box::new(s))
}

fn default_hotswap_poll_interval_timeout() -> &'static str {
    let s = humantime::format_duration(PostgresConnectionOptions::DEFAULT_HOTSWAP_POLL_INTERVAL)
        .to_string();
    Box::leak(Box::new(s))
}

/// CLI config for catalog DSN.
#[derive(Debug, Clone, Default, clap::Parser)]
pub struct CatalogDsnConfig {
    /// The type of catalog to use. "memory" is only useful for testing purposes.
    #[clap(
        value_enum,
        long = "catalog",
        env = "INFLUXDB_IOX_CATALOG_TYPE",
        default_value = "postgres",
        action
    )]
    pub(crate) catalog_type_: CatalogType,

    /// Catalog connection string. Required if catalog is set to postgres.
    ///
    /// The dsn is interpreted based on the type of catalog used.
    ///
    /// PostgreSQL: `postgresql://postgres@localhost:5432/postgres`
    ///
    /// Sqlite (a local filename): '/tmp/foo.sqlite'
    #[clap(long = "catalog-dsn", env = "INFLUXDB_IOX_CATALOG_DSN", action)]
    pub dsn: Option<String>,

    /// Maximum number of connections allowed to the catalog at any one time.
    #[clap(
        long = "catalog-max-connections",
        env = "INFLUXDB_IOX_CATALOG_MAX_CONNECTIONS",
        default_value = default_max_connections(),
        action,
    )]
    pub max_catalog_connections: u32,

    /// Schema name for PostgreSQL-based catalogs.
    #[clap(
        long = "catalog-postgres-schema-name",
        env = "INFLUXDB_IOX_CATALOG_POSTGRES_SCHEMA_NAME",
        default_value = PostgresConnectionOptions::DEFAULT_SCHEMA_NAME,
        action,
    )]
    pub postgres_schema_name: String,

    /// Set the amount of time to attempt connecting to the database.
    #[clap(
        long = "catalog-connect-timeout",
        env = "INFLUXDB_IOX_CATALOG_CONNECT_TIMEOUT",
        default_value = default_connect_timeout(),
        value_parser = humantime::parse_duration,
    )]
    pub connect_timeout: Duration,

    /// Set a maximum idle duration for individual connections.
    #[clap(
        long = "catalog-idle-timeout",
        env = "INFLUXDB_IOX_CATALOG_IDLE_TIMEOUT",
        default_value = default_idle_timeout(),
        value_parser = humantime::parse_duration,
    )]
    pub idle_timeout: Duration,

    /// If the DSN points to a file (i.e. starts with `dsn-file://`), this sets the interval how often the the file
    /// should be polled for updates.
    ///
    /// If an update is encountered, the underlying connection pool will be hot-swapped.
    #[clap(
        long = "catalog-hotswap-poll-interval",
        env = "INFLUXDB_IOX_CATALOG_HOTSWAP_POLL_INTERVAL",
        default_value = default_hotswap_poll_interval_timeout(),
        value_parser = humantime::parse_duration,
    )]
    pub hotswap_poll_interval: Duration,
}

/// Catalog type.
#[derive(Debug, Copy, Clone, Default, PartialEq, Eq, PartialOrd, Ord, clap::ValueEnum)]
pub enum CatalogType {
    /// PostgreSQL.
    ///
    /// Example dsn: `"postgresql://postgres@localhost:5432/postgres"`
    #[default]
    Postgres,

    /// In-memory.
    ///
    /// Example dsn: None
    Memory,

    /// SQLite.
    ///
    /// The dsn is a path to local file.
    ///
    /// Example dsn: `"/tmp/foo.sqlite"`
    ///
    Sqlite,
}

impl CatalogDsnConfig {
    /// Create a new memory instance for all-in-one mode if a catalog DSN is not specified, setting
    /// the default for arguments that are irrelevant
    pub fn new_memory() -> Self {
        info!("Catalog: In-memory");

        Self {
            catalog_type_: CatalogType::Memory,
            ..Self::default()
        }
    }

    /// Create a new Postgres instance for all-in-one mode if a
    /// catalog DSN is specified
    pub fn new_postgres(dsn: String, postgres_schema_name: String) -> Self {
        info!("Catalog: Postgres at `{}`", dsn);

        Self {
            catalog_type_: CatalogType::Postgres,
            dsn: Some(dsn),
            max_catalog_connections: PostgresConnectionOptions::DEFAULT_MAX_CONNS,
            postgres_schema_name,
            connect_timeout: PostgresConnectionOptions::DEFAULT_CONNECT_TIMEOUT,
            idle_timeout: PostgresConnectionOptions::DEFAULT_IDLE_TIMEOUT,
            hotswap_poll_interval: PostgresConnectionOptions::DEFAULT_HOTSWAP_POLL_INTERVAL,
        }
    }

    /// Create a new Sqlite instance for all-in-one mode
    pub fn new_sqlite(dsn: impl Into<String>) -> Self {
        let dsn = dsn.into();
        info!("Catalog: SQLite at `{}`", dsn);

        Self {
            catalog_type_: CatalogType::Sqlite,
            dsn: Some(dsn),
            ..Self::default()
        }
    }

    /// Get config-dependent catalog.
    pub async fn get_catalog(
        &self,
        app_name: &'static str,
        metrics: Arc<metric::Registry>,
    ) -> Result<Arc<dyn Catalog>, Error> {
        let catalog = match self.catalog_type_ {
            CatalogType::Postgres => {
                let options = PostgresConnectionOptions {
                    app_name: app_name.to_string(),
                    schema_name: self.postgres_schema_name.clone(),
                    dsn: self
                        .dsn
                        .as_ref()
                        .context(ConnectionStringRequiredSnafu)?
                        .clone(),
                    max_conns: self.max_catalog_connections,
                    connect_timeout: self.connect_timeout,
                    idle_timeout: self.idle_timeout,
                    hotswap_poll_interval: self.hotswap_poll_interval,
                };
                Arc::new(
                    PostgresCatalog::connect(options, metrics)
                        .await
                        .context(CatalogSnafu)?,
                ) as Arc<dyn Catalog>
            }
            CatalogType::Memory => {
                let mem = MemCatalog::new(metrics);
<<<<<<< HEAD

                let mut txn = mem.repositories().await;
                create_or_get_default_records(txn.deref_mut())
                    .await
                    .context(CatalogSnafu)?;

=======
>>>>>>> ef9ef75e
                Arc::new(mem) as Arc<dyn Catalog>
            }
            CatalogType::Sqlite => {
                let options = SqliteConnectionOptions {
                    dsn: self
                        .dsn
                        .as_ref()
                        .context(ConnectionStringSqliteRequiredSnafu)?
                        .clone(),
                };
                Arc::new(
                    SqliteCatalog::connect(options, metrics)
                        .await
                        .context(CatalogSnafu)?,
                ) as Arc<dyn Catalog>
            }
        };

        Ok(catalog)
    }
}<|MERGE_RESOLUTION|>--- conflicted
+++ resolved
@@ -210,15 +210,6 @@
             }
             CatalogType::Memory => {
                 let mem = MemCatalog::new(metrics);
-<<<<<<< HEAD
-
-                let mut txn = mem.repositories().await;
-                create_or_get_default_records(txn.deref_mut())
-                    .await
-                    .context(CatalogSnafu)?;
-
-=======
->>>>>>> ef9ef75e
                 Arc::new(mem) as Arc<dyn Catalog>
             }
             CatalogType::Sqlite => {
